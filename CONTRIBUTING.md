--- conflicted
+++ resolved
@@ -44,17 +44,10 @@
 
 ## Asking for help
 
-<<<<<<< HEAD
-Github issue tracker is not a support forum.
-
-If you need help then either join #asciinema IRC channel on libera.chat or drop
-us an email at support@asciinema.org.
-=======
 GitHub issue tracker is not a support forum.
 
 If you need help then either join #asciinema IRC channel on Libera.Chat or
 drop us an email at <support@asciinema.org>.
->>>>>>> 76303b29
 
 ## Reporting security issues
 
