_Note: This is README for `development` branch. [See the version for latest stable release](https://github.com/asciinema/asciinema/blob/master/README.md)._

# asciinema

[![Build Status](https://github.com/asciinema/asciinema/actions/workflows/asciinema.yml/badge.svg)](https://github.com/asciinema/asciinema/actions/workflows/asciinema.yml)
[![PyPI](https://img.shields.io/pypi/v/asciinema.svg)](https://pypi.org/project/asciinema/)
[![license](http://img.shields.io/badge/license-GNU-blue.svg)](https://raw.githubusercontent.com/asciinema/asciinema/master/LICENSE)

Terminal session recorder and the best companion of
[asciinema.org](https://asciinema.org).

[![demo](https://asciinema.org/a/335480.svg)](https://asciinema.org/a/335480?autoplay=1)

## Quick intro

asciinema lets you easily record terminal sessions and replay
them in a terminal as well as in a web browser.

Install latest version ([other installation options](#installation))
using [pipx](https://pypa.github.io/pipx/) (if you have it):

<<<<<<< HEAD
```sh
pip3 install asciinema
```
=======
    pipx install asciinema

If you don't have pipx, install using pip with your preferred Python version:

    python3 -m pip install asciinema
>>>>>>> d6970b23

Record your first session:

```sh
asciinema rec first.cast
```

Now replay it with double speed:

```sh
asciinema play -s 2 first.cast
```

Or with normal speed but with idle time limited to 2 seconds:

```sh
asciinema play -i 2 first.cast
```

You can pass `-i 2` to `asciinema rec` as well, to set it permanently on a
recording. Idle time limiting makes the recordings much more interesting to
watch. Try it.

If you want to watch and share it on the web, upload it:

```sh
asciinema upload first.cast
```

The above uploads it to [asciinema.org](https://asciinema.org), which is a
default [asciinema-server](https://github.com/asciinema/asciinema-server)
instance, and prints a secret link you can use to watch your recording in a web
browser.

You can record and upload in one step by omitting the filename:

```sh
asciinema rec
```

You'll be asked to confirm the upload when the recording is done. Nothing is
sent anywhere without your consent.

These are the basics, but there's much more you can do. The following sections
cover installation, usage and hosting of the recordings in more detail.


## Installation

### Python package from PyPI

[PyPI]: https://pypi.python.org/pypi/asciinema

asciinema is available on [PyPI] and can
be installed with [pipx](https://pypa.github.io/pipx/) (if you have it)
or with pip (Python 3 with setuptools required):

    pipx install asciinema

Or with pip (using your preferred Python version):

<<<<<<< HEAD
```sh
pip3 install asciinema
```
=======
    python3 -m pip install asciinema
>>>>>>> d6970b23

Installing from [PyPI] is the recommended way of installation, which gives you the latest released version.

### Native packages

asciinema is included in repositories of most popular package managers on Mac OS
X, Linux and FreeBSD. Look for package named `asciinema`. See the
[list of available packages](https://asciinema.org/docs/installation).

### Running latest version from source code checkout

If you can't use Python package or native package for your OS is outdated you
can clone the repo and run asciinema straight from the checkout.

Clone the repo:

```sh
git clone https://github.com/asciinema/asciinema.git
cd asciinema
```

If you want latest stable version:

```sh
git checkout master
```

If you want current development version:

```sh
git checkout develop
```

Then run it with:

```sh
python3 -m asciinema --version
```

### Docker image

<<<<<<< HEAD
asciinema Docker image is based on [Ubuntu
20.04](https://releases.ubuntu.com/20.04/) and has the latest version of
=======
asciinema Docker image is based on Ubuntu 20.04 and has the latest version of
>>>>>>> d6970b23
asciinema recorder pre-installed.

```sh
docker pull docker.io/asciinema/asciinema
```

When running it don't forget to allocate a pseudo-TTY (`-t`), keep STDIN open
(`-i`) and mount config directory volume (`-v`):

```sh
docker run --rm -it -v "${HOME}/.config/asciinema:/root/.config/asciinema" docker.io/asciinema/asciinema rec
```

Container's entrypoint is set to `/usr/local/bin/asciinema` so you can run the
container with any arguments you would normally pass to `asciinema` binary (see
Usage section for commands and options).

There's not much software installed in this image though. In most cases you may
want to install extra programs before recording. One option is to derive new
image from this one (start your custom Dockerfile with `FROM
asciinema/asciinema`). Another option is to start the container with `/bin/bash`
as the entrypoint, install extra packages and manually start `asciinema rec`:

```console
docker run --rm -it -v "${HOME}/.config/asciinema:/root/.config/asciinema" --entrypoint=/bin/bash docker.io/asciinema/asciinema rec
root@6689517d99a1:~# apt-get install foobar
root@6689517d99a1:~# asciinema rec
```

It is also possible to run the docker container as a non-root user, which has
security benefits. You can specify a user and group id at runtime to give the
application permission similar to the calling user on your host.

```sh
docker run --rm -it \
    --env=ASCIINEMA_CONFIG_HOME="/run/user/$(id -u)/.config/asciinema" \
    --user="$(id -u):$(id -g)" \
    --volume="${HOME}/.config/asciinema:/run/user/$(id -u)/.config/asciinema:rw" \
    --volume="${PWD}:/data:rw" \
    --workdir='/data' \
    docker.io/asciinema/asciinema rec
```


## Usage

asciinema is composed of multiple commands, similar to `git`, `apt-get` or
`brew`.

When you run `asciinema` with no arguments help message is displayed, listing
all available commands with their options.

### `rec [filename]`

__Record terminal session.__

By running `asciinema rec [filename]` you start a new recording session. The
command (process) that is recorded can be specified with `-c` option (see
below), and defaults to `$SHELL` which is what you want in most cases.

You can temporarily pause recording of terminal by pressing <kbd>Ctrl+P</kbd>.
This is useful when you want to execute some commands during the recording
session that should not be captured (e.g. pasting secrets). Resume by pressing
<kbd>Ctrl+P</kbd> again.

Recording finishes when you exit the shell (hit <kbd>Ctrl+D</kbd> or type
`exit`). If the recorded process is not a shell then recording finishes when
the process exits.

If the `filename` argument is omitted then (after asking for confirmation) the
resulting asciicast is uploaded to
[asciinema-server](https://github.com/asciinema/asciinema-server) (by default to
asciinema.org), where it can be watched and shared.

If the `filename` argument is given then the resulting recording (called
[asciicast](doc/asciicast-v2.md)) is saved to a local file. It can later be
replayed with `asciinema play <filename>` and/or uploaded to asciinema server
with `asciinema upload <filename>`.

`ASCIINEMA_REC=1` is added to recorded process environment variables. This
can be used by your shell's config file (`.bashrc`, `.zshrc`) to alter the
prompt or play a sound when the shell is being recorded.

Available options:

* `--stdin` - Enable stdin (keyboard) recording (see below)
* `--append` - Append to existing recording
* `--raw` - Save raw STDOUT output, without timing information or other metadata
* `--overwrite` - Overwrite the recording if it already exists
* `-c, --command=<command>` - Specify command to record, defaults to $SHELL
* `-e, --env=<var-names>` - List of environment variables to capture, defaults
  to `SHELL,TERM`
* `-t, --title=<title>` - Specify the title of the asciicast
* `-i, --idle-time-limit=<sec>` - Limit recorded terminal inactivity to max `<sec>` seconds
* `-y, --yes` - Answer "yes" to all prompts (e.g. upload confirmation)
* `-q, --quiet` - Be quiet, suppress all notices/warnings (implies -y)

Stdin recording allows for capturing of all characters typed in by the user in
the currently recorded shell. This may be used by a player (e.g.
[asciinema-player](https://github.com/asciinema/asciinema-player)) to display
pressed keys. Because it's basically a key-logging (scoped to a single shell
instance), it's disabled by default, and has to be explicitly enabled via
`--stdin` option.

### `play <filename>`

__Replay recorded asciicast in a terminal.__

This command replays given asciicast (as recorded by `rec` command) directly in
your terminal.

Following keyboard shortcuts are available:

- <kbd>Space</kbd> - toggle pause,
- <kbd>.</kbd> - step through a recording a frame at a time (when paused),
- <kbd>Ctrl+C</kbd> - exit.

Playing from a local file:

```sh
asciinema play /path/to/asciicast.cast
```

Playing from HTTP(S) URL:

```sh
asciinema play https://asciinema.org/a/22124.cast
asciinema play http://example.com/demo.cast
```

Playing from asciicast page URL (requires `<link rel="alternate"
type="application/x-asciicast" href="/my/ascii.cast">` in page's HTML):

```sh
asciinema play https://asciinema.org/a/22124
asciinema play http://example.com/blog/post.html
```

Playing from stdin:

```sh
cat /path/to/asciicast.cast | asciinema play -
ssh user@host cat asciicast.cast | asciinema play -
```

Playing from IPFS:

```sh
asciinema play dweb:/ipfs/QmNe7FsYaHc9SaDEAEXbaagAzNw9cH7YbzN4xV7jV1MCzK/ascii.cast
```

Available options:

* `-i, --idle-time-limit=<sec>` - Limit replayed terminal inactivity to max `<sec>` seconds
* `-s, --speed=<factor>` - Playback speed (can be fractional)

> For the best playback experience it is recommended to run `asciinema play` in
> a terminal of dimensions not smaller than the one used for recording, as
> there's no "transcoding" of control sequences for new terminal size.

### `cat <filename>`

__Print full output of recorded asciicast to a terminal.__

While `asciinema play <filename>` replays the recorded session using timing
information saved in the asciicast, `asciinema cat <filename>` dumps the full
output (including all escape sequences) to a terminal immediately.

`asciinema cat existing.cast >output.txt` gives the same result as recording via
`asciinema rec --raw output.txt`.

### `upload <filename>`

__Upload recorded asciicast to asciinema.org site.__

This command uploads given asciicast (recorded by `rec` command) to
asciinema.org, where it can be watched and shared.

`asciinema rec demo.cast` + `asciinema play demo.cast` + `asciinema upload
demo.cast` is a nice combo if you want to review an asciicast before
publishing it on asciinema.org.

### `auth`

__Link your install ID with your asciinema.org user account.__

If you want to manage your recordings (change title/theme, delete) at
asciinema.org you need to link your "install ID" with asciinema.org user
account.

This command displays the URL to open in a web browser to do that. You may be
asked to log in first.

Install ID is a random ID ([UUID
v4](https://en.wikipedia.org/wiki/Universally_unique_identifier)) generated
locally when you run asciinema for the first time, and saved at
`$HOME/.config/asciinema/install-id`. Its purpose is to connect local machine
with uploaded recordings, so they can later be associated with asciinema.org
account. This way we decouple uploading from account creation, allowing them to
happen in any order.

> A new install ID is generated on each machine and system user account you use
> asciinema on, so in order to keep all recordings under a single asciinema.org
> account you need to run `asciinema auth` on all of those machines.

> asciinema versions prior to 2.0 confusingly referred to install ID as "API
> token".

## Hosting the recordings on the web

As mentioned in the `Usage > rec` section above, if the `filename` argument to
`asciinema rec` is omitted then the recorded asciicast is uploaded to
[asciinema.org](https://asciinema.org). You can watch it there and share it via
secret URL.

If you prefer to host the recordings yourself, you can do so by either:

- recording to a file (`asciinema rec demo.cast`), and using [asciinema's
  standalone web
  player](https://github.com/asciinema/asciinema-player#self-hosting-quick-start)
  in your HTML page, or
- setting up your own
  [asciinema-server](https://github.com/asciinema/asciinema-server) instance,
  and [setting API URL
  accordingly](https://github.com/asciinema/asciinema-server/wiki/Installation-guide#using-asciinema-recorder-with-your-instance).

## Configuration file

You can configure asciinema by creating config file at
`$HOME/.config/asciinema/config`.

Configuration is split into sections (`[api]`, `[record]`, `[play]`). Here's a
list of all available options for each section:

```ini
[api]

; API server URL, default: https://asciinema.org
; If you run your own instance of asciinema-server then set its address here
; It can also be overriden by setting ASCIINEMA_API_URL environment variable
url = https://asciinema.example.com

[record]

; Command to record, default: $SHELL
command = /bin/bash -l

; Enable stdin (keyboard) recording, default: no
stdin = yes

; List of environment variables to capture, default: SHELL,TERM
env = SHELL,TERM,USER

; Limit recorded terminal inactivity to max n seconds, default: off
idle_time_limit = 2

; Answer "yes" to all interactive prompts, default: no
yes = true

; Be quiet, suppress all notices/warnings, default: no
quiet = true

; Define hotkey for pausing recording (suspending capture of output),
; default: C-\
pause_key = C-p

; Define hotkey prefix key - when defined other recording hotkeys must
; be preceeded by it, default: no prefix
prefix_key = C-a

[play]

; Playback speed (can be fractional), default: 1
speed = 2

; Limit replayed terminal inactivity to max n seconds, default: off
idle_time_limit = 1

; Define hotkey for pausing/resuming playback,
; default: space
pause_key = p

; Define hotkey for stepping through playback, a frame at a time,
; default: .
pause_key = ]

[notifications]

; Should desktop notifications be enabled, default: yes
enabled = no

; Custom notification command
; Environment variable $TEXT contains notification text
command = tmux display-message "$TEXT"
```

A very minimal config file could look like that:

```ini
[record]
idle_time_limit = 2
```

Config directory location can be changed by setting `$ASCIINEMA_CONFIG_HOME`
environment variable.

If `$XDG_CONFIG_HOME` is set on Linux then asciinema uses
`$XDG_CONFIG_HOME/asciinema` instead of `$HOME/.config/asciinema`.

> asciinema versions prior to 1.1 used `$HOME/.asciinema`. If you have it
> there you should `mv $HOME/.asciinema $HOME/.config/asciinema`.

## Contributing

If you want to contribute to this project check out
[Contributing](https://asciinema.org/contributing) page.

## Authors

Developed with passion by [Marcin Kulik](http://ku1ik.com) and great open
source [contributors](https://github.com/asciinema/asciinema/contributors).

## License

Copyright &copy; 2011–2021 Marcin Kulik.

All code is licensed under the GPL, v3 or later. See [LICENSE](./LICENSE) file
for details.<|MERGE_RESOLUTION|>--- conflicted
+++ resolved
@@ -19,17 +19,15 @@
 Install latest version ([other installation options](#installation))
 using [pipx](https://pypa.github.io/pipx/) (if you have it):
 
-<<<<<<< HEAD
-```sh
-pip3 install asciinema
-```
-=======
-    pipx install asciinema
+```sh
+pipx install asciinema
+```
 
 If you don't have pipx, install using pip with your preferred Python version:
 
-    python3 -m pip install asciinema
->>>>>>> d6970b23
+```sh
+python3 -m pip install asciinema
+```
 
 Record your first session:
 
@@ -76,28 +74,25 @@
 These are the basics, but there's much more you can do. The following sections
 cover installation, usage and hosting of the recordings in more detail.
 
-
 ## Installation
 
 ### Python package from PyPI
 
-[PyPI]: https://pypi.python.org/pypi/asciinema
-
-asciinema is available on [PyPI] and can
-be installed with [pipx](https://pypa.github.io/pipx/) (if you have it)
-or with pip (Python 3 with setuptools required):
-
-    pipx install asciinema
+[pypi]: https://pypi.python.org/pypi/asciinema
+
+asciinema is available on [PyPI] and can be installed with
+[pipx](https://pypa.github.io/pipx/) (if you have it) or with pip (Python 3
+with setuptools required):
+
+```sh
+pipx install asciinema
+```
 
 Or with pip (using your preferred Python version):
 
-<<<<<<< HEAD
-```sh
-pip3 install asciinema
-```
-=======
-    python3 -m pip install asciinema
->>>>>>> d6970b23
+```sh
+python3 -m pip install asciinema
+```
 
 Installing from [PyPI] is the recommended way of installation, which gives you the latest released version.
 
@@ -139,12 +134,8 @@
 
 ### Docker image
 
-<<<<<<< HEAD
 asciinema Docker image is based on [Ubuntu
 20.04](https://releases.ubuntu.com/20.04/) and has the latest version of
-=======
-asciinema Docker image is based on Ubuntu 20.04 and has the latest version of
->>>>>>> d6970b23
 asciinema recorder pre-installed.
 
 ```sh
@@ -164,8 +155,7 @@
 
 There's not much software installed in this image though. In most cases you may
 want to install extra programs before recording. One option is to derive new
-image from this one (start your custom Dockerfile with `FROM
-asciinema/asciinema`). Another option is to start the container with `/bin/bash`
+image from this one (start your custom Dockerfile with `FROM asciinema/asciinema`). Another option is to start the container with `/bin/bash`
 as the entrypoint, install extra packages and manually start `asciinema rec`:
 
 ```console
@@ -188,7 +178,6 @@
     docker.io/asciinema/asciinema rec
 ```
 
-
 ## Usage
 
 asciinema is composed of multiple commands, similar to `git`, `apt-get` or
@@ -199,7 +188,7 @@
 
 ### `rec [filename]`
 
-__Record terminal session.__
+**Record terminal session.**
 
 By running `asciinema rec [filename]` you start a new recording session. The
 command (process) that is recorded can be specified with `-c` option (see
@@ -230,17 +219,17 @@
 
 Available options:
 
-* `--stdin` - Enable stdin (keyboard) recording (see below)
-* `--append` - Append to existing recording
-* `--raw` - Save raw STDOUT output, without timing information or other metadata
-* `--overwrite` - Overwrite the recording if it already exists
-* `-c, --command=<command>` - Specify command to record, defaults to $SHELL
-* `-e, --env=<var-names>` - List of environment variables to capture, defaults
+- `--stdin` - Enable stdin (keyboard) recording (see below)
+- `--append` - Append to existing recording
+- `--raw` - Save raw STDOUT output, without timing information or other metadata
+- `--overwrite` - Overwrite the recording if it already exists
+- `-c, --command=<command>` - Specify command to record, defaults to $SHELL
+- `-e, --env=<var-names>` - List of environment variables to capture, defaults
   to `SHELL,TERM`
-* `-t, --title=<title>` - Specify the title of the asciicast
-* `-i, --idle-time-limit=<sec>` - Limit recorded terminal inactivity to max `<sec>` seconds
-* `-y, --yes` - Answer "yes" to all prompts (e.g. upload confirmation)
-* `-q, --quiet` - Be quiet, suppress all notices/warnings (implies -y)
+- `-t, --title=<title>` - Specify the title of the asciicast
+- `-i, --idle-time-limit=<sec>` - Limit recorded terminal inactivity to max `<sec>` seconds
+- `-y, --yes` - Answer "yes" to all prompts (e.g. upload confirmation)
+- `-q, --quiet` - Be quiet, suppress all notices/warnings (implies -y)
 
 Stdin recording allows for capturing of all characters typed in by the user in
 the currently recorded shell. This may be used by a player (e.g.
@@ -251,7 +240,7 @@
 
 ### `play <filename>`
 
-__Replay recorded asciicast in a terminal.__
+**Replay recorded asciicast in a terminal.**
 
 This command replays given asciicast (as recorded by `rec` command) directly in
 your terminal.
@@ -275,8 +264,7 @@
 asciinema play http://example.com/demo.cast
 ```
 
-Playing from asciicast page URL (requires `<link rel="alternate"
-type="application/x-asciicast" href="/my/ascii.cast">` in page's HTML):
+Playing from asciicast page URL (requires `<link rel="alternate" type="application/x-asciicast" href="/my/ascii.cast">` in page's HTML):
 
 ```sh
 asciinema play https://asciinema.org/a/22124
@@ -298,8 +286,8 @@
 
 Available options:
 
-* `-i, --idle-time-limit=<sec>` - Limit replayed terminal inactivity to max `<sec>` seconds
-* `-s, --speed=<factor>` - Playback speed (can be fractional)
+- `-i, --idle-time-limit=<sec>` - Limit replayed terminal inactivity to max `<sec>` seconds
+- `-s, --speed=<factor>` - Playback speed (can be fractional)
 
 > For the best playback experience it is recommended to run `asciinema play` in
 > a terminal of dimensions not smaller than the one used for recording, as
@@ -307,7 +295,7 @@
 
 ### `cat <filename>`
 
-__Print full output of recorded asciicast to a terminal.__
+**Print full output of recorded asciicast to a terminal.**
 
 While `asciinema play <filename>` replays the recorded session using timing
 information saved in the asciicast, `asciinema cat <filename>` dumps the full
@@ -318,18 +306,17 @@
 
 ### `upload <filename>`
 
-__Upload recorded asciicast to asciinema.org site.__
+**Upload recorded asciicast to asciinema.org site.**
 
 This command uploads given asciicast (recorded by `rec` command) to
 asciinema.org, where it can be watched and shared.
 
-`asciinema rec demo.cast` + `asciinema play demo.cast` + `asciinema upload
-demo.cast` is a nice combo if you want to review an asciicast before
+`asciinema rec demo.cast` + `asciinema play demo.cast` + `asciinema upload demo.cast` is a nice combo if you want to review an asciicast before
 publishing it on asciinema.org.
 
 ### `auth`
 
-__Link your install ID with your asciinema.org user account.__
+**Link your install ID with your asciinema.org user account.**
 
 If you want to manage your recordings (change title/theme, delete) at
 asciinema.org you need to link your "install ID" with asciinema.org user
