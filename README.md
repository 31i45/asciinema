# asciinema

[![Build Status](https://github.com/asciinema/asciinema/actions/workflows/asciinema.yml/badge.svg)](https://github.com/asciinema/asciinema/actions/workflows/asciinema.yml)
[![PyPI](https://img.shields.io/pypi/v/asciinema.svg)](https://pypi.org/project/asciinema/)
[![license](http://img.shields.io/badge/license-GNU-blue.svg)](https://raw.githubusercontent.com/asciinema/asciinema/master/LICENSE)

Terminal session recorder and the best companion of
[asciinema.org](https://asciinema.org).

[![demo](https://asciinema.org/a/335480.svg)](https://asciinema.org/a/335480?autoplay=1)

## Quick intro

asciinema lets you easily record terminal sessions and replay
them in a terminal as well as in a web browser.

Install latest version ([other installation options](#installation))
using [pipx](https://pypa.github.io/pipx/) (if you have it):

```sh
pipx install asciinema
```

If you don't have pipx, install using pip with your preferred Python version:

```sh
python3 -m pip install asciinema
```

Record your first session:

```sh
asciinema rec first.cast
```

Now replay it with double speed:

```sh
asciinema play -s 2 first.cast
```

Or with normal speed but with idle time limited to 2 seconds:

```sh
asciinema play -i 2 first.cast
```

You can pass `-i 2` to `asciinema rec` as well, to set it permanently on a
recording. Idle time limiting makes the recordings much more interesting to
watch. Try it.

If you want to watch and share it on the web, upload it:

```sh
asciinema upload first.cast
```

The above uploads it to [asciinema.org](https://asciinema.org), which is a
default [asciinema-server](https://github.com/asciinema/asciinema-server)
instance, and prints a secret link you can use to watch your recording in a web
browser.

You can record and upload in one step by omitting the filename:

```sh
asciinema rec
```

You'll be asked to confirm the upload when the recording is done. Nothing is
sent anywhere without your consent.

These are the basics, but there's much more you can do. The following sections
cover installation, usage and hosting of the recordings in more detail.

## Installation

### Python package from PyPI

[pypi]: https://pypi.python.org/pypi/asciinema

asciinema is available on [PyPI] and can be installed with
[pipx](https://pypa.github.io/pipx/) (if you have it) or with pip (Python 3
with setuptools required):

```sh
pipx install asciinema
```

Or with pip (using your preferred Python version):

```sh
python3 -m pip install asciinema
```

Installing from [PyPI] is the recommended way of installation, which gives you the latest released version.

### Native packages

asciinema is included in repositories of most popular package managers on Mac OS
X, Linux and FreeBSD. Look for package named `asciinema`. See the
[list of available packages](https://asciinema.org/docs/installation).

### Running latest version from source code checkout

If you can't use Python package or native package for your OS is outdated you
can clone the repo and run asciinema straight from the checkout.

Clone the repo:

```sh
git clone https://github.com/asciinema/asciinema.git
cd asciinema
```

If you want latest stable version:

```sh
git checkout master
```

If you want current development version:

```sh
git checkout develop
```

Then run it with:

```sh
python3 -m asciinema --version
```

### Docker image

asciinema Docker image is based on [Ubuntu
20.04](https://releases.ubuntu.com/20.04/) and has the latest version of
asciinema recorder pre-installed.

```sh
docker pull docker.io/asciinema/asciinema
```

When running it don't forget to allocate a pseudo-TTY (`-t`), keep STDIN open
(`-i`) and mount config directory volume (`-v`):

```sh
docker run --rm -it -v "${HOME}/.config/asciinema:/root/.config/asciinema" docker.io/asciinema/asciinema rec
```

Container's entrypoint is set to `/usr/local/bin/asciinema` so you can run the
container with any arguments you would normally pass to `asciinema` binary (see
Usage section for commands and options).

There's not much software installed in this image though. In most cases you may
want to install extra programs before recording. One option is to derive new
image from this one (start your custom Dockerfile with `FROM asciinema/asciinema`). Another option is to start the container with `/bin/bash`
as the entrypoint, install extra packages and manually start `asciinema rec`:

```console
docker run --rm -it -v "${HOME}/.config/asciinema:/root/.config/asciinema" --entrypoint=/bin/bash docker.io/asciinema/asciinema rec
root@6689517d99a1:~# apt-get install foobar
root@6689517d99a1:~# asciinema rec
```

It is also possible to run the docker container as a non-root user, which has
security benefits. You can specify a user and group id at runtime to give the
application permission similar to the calling user on your host.

```sh
docker run --rm -it \
    --env=ASCIINEMA_CONFIG_HOME="/run/user/$(id -u)/.config/asciinema" \
    --user="$(id -u):$(id -g)" \
    --volume="${HOME}/.config/asciinema:/run/user/$(id -u)/.config/asciinema:rw" \
    --volume="${PWD}:/data:rw" \
    --workdir='/data' \
    docker.io/asciinema/asciinema rec
```

## Usage

asciinema is composed of multiple commands, similar to `git`, `apt-get` or
`brew`.

When you run `asciinema` with no arguments help message is displayed, listing
all available commands with their options.

### `rec [filename]`

**Record terminal session.**

By running `asciinema rec [filename]` you start a new recording session. The
command (process) that is recorded can be specified with `-c` option (see
below), and defaults to `$SHELL` which is what you want in most cases.

<<<<<<< HEAD
You can temporarily pause the capture of your terminal by pressing
<kbd>Ctrl+\\</kbd>.  This is useful when you want to execute some commands during
the recording session that should not be captured (e.g. pasting secrets). Resume
by pressing <kbd>Ctrl+\\</kbd> again. When pausing desktop notification is
displayed so you're sure the sensitive output won't be captured in the
recording.
=======
You can temporarily pause recording of terminal by pressing <kbd>Ctrl+\</kbd>.
This is useful when you want to execute some commands during the recording
session that should not be captured (e.g. pasting secrets). Resume by pressing
<kbd>Ctrl+\</kbd> again.
>>>>>>> 76303b29

Recording finishes when you exit the shell (hit <kbd>Ctrl+D</kbd> or type
`exit`). If the recorded process is not a shell then recording finishes when
the process exits.

If the `filename` argument is omitted then (after asking for confirmation) the
resulting asciicast is uploaded to
[asciinema-server](https://github.com/asciinema/asciinema-server) (by default to
asciinema.org), where it can be watched and shared.

If the `filename` argument is given then the resulting recording (called
[asciicast](doc/asciicast-v2.md)) is saved to a local file. It can later be
replayed with `asciinema play <filename>` and/or uploaded to asciinema server
with `asciinema upload <filename>`.

`ASCIINEMA_REC=1` is added to recorded process environment variables. This
can be used by your shell's config file (`.bashrc`, `.zshrc`) to alter the
prompt or play a sound when the shell is being recorded.

Available options:

- `--stdin` - Enable stdin (keyboard) recording (see below)
- `--append` - Append to existing recording
- `--raw` - Save raw STDOUT output, without timing information or other metadata
- `--overwrite` - Overwrite the recording if it already exists
- `-c, --command=<command>` - Specify command to record, defaults to $SHELL
- `-e, --env=<var-names>` - List of environment variables to capture, defaults
  to `SHELL,TERM`
- `-t, --title=<title>` - Specify the title of the asciicast
- `-i, --idle-time-limit=<sec>` - Limit recorded terminal inactivity to max `<sec>` seconds
- `--cols=<n>` - Override terminal columns for recorded process
- `--rows=<n>` - Override terminal rows for recorded process
- `-y, --yes` - Answer "yes" to all prompts (e.g. upload confirmation)
- `-q, --quiet` - Be quiet, suppress all notices/warnings (implies -y)

Stdin recording allows for capturing of all characters typed in by the user in
the currently recorded shell. This may be used by a player (e.g.
[asciinema-player](https://github.com/asciinema/asciinema-player)) to display
pressed keys. Because it's basically a key-logging (scoped to a single shell
instance), it's disabled by default, and has to be explicitly enabled via
`--stdin` option.

### `play <filename>`

**Replay recorded asciicast in a terminal.**

This command replays given asciicast (as recorded by `rec` command) directly in
your terminal.

Following keyboard shortcuts are available by default:

- <kbd>Space</kbd> - toggle pause,
- <kbd>.</kbd> - step through a recording a frame at a time (when paused),
- <kbd>Ctrl+C</kbd> - exit.

See "Configuration file" section for information on how to customize the
keyboard shortcuts.

Playing from a local file:

```sh
asciinema play /path/to/asciicast.cast
```

Playing from HTTP(S) URL:

```sh
asciinema play https://asciinema.org/a/22124.cast
asciinema play http://example.com/demo.cast
```

Playing from asciicast page URL (requires `<link rel="alternate" type="application/x-asciicast" href="/my/ascii.cast">` in page's HTML):

```sh
asciinema play https://asciinema.org/a/22124
asciinema play http://example.com/blog/post.html
```

Playing from stdin:

```sh
cat /path/to/asciicast.cast | asciinema play -
ssh user@host cat asciicast.cast | asciinema play -
```

Playing from IPFS:

```sh
asciinema play dweb:/ipfs/QmNe7FsYaHc9SaDEAEXbaagAzNw9cH7YbzN4xV7jV1MCzK/ascii.cast
```

Available options:

- `-i, --idle-time-limit=<sec>` - Limit replayed terminal inactivity to max `<sec>` seconds
- `-s, --speed=<factor>` - Playback speed (can be fractional)

> For the best playback experience it is recommended to run `asciinema play` in
> a terminal of dimensions not smaller than the one used for recording, as
> there's no "transcoding" of control sequences for new terminal size.

### `cat <filename>`

**Print full output of recorded asciicast to a terminal.**

While `asciinema play <filename>` replays the recorded session using timing
information saved in the asciicast, `asciinema cat <filename>` dumps the full
output (including all escape sequences) to a terminal immediately.

`asciinema cat existing.cast >output.txt` gives the same result as recording via
`asciinema rec --raw output.txt`.

### `upload <filename>`

**Upload recorded asciicast to asciinema.org site.**

This command uploads given asciicast (recorded by `rec` command) to
asciinema.org, where it can be watched and shared.

`asciinema rec demo.cast` + `asciinema play demo.cast` + `asciinema upload demo.cast` is a nice combo if you want to review an asciicast before
publishing it on asciinema.org.

### `auth`

**Link your install ID with your asciinema.org user account.**

If you want to manage your recordings (change title/theme, delete) at
asciinema.org you need to link your "install ID" with asciinema.org user
account.

This command displays the URL to open in a web browser to do that. You may be
asked to log in first.

Install ID is a random ID ([UUID
v4](https://en.wikipedia.org/wiki/Universally_unique_identifier)) generated
locally when you run asciinema for the first time, and saved at
`$HOME/.config/asciinema/install-id`. Its purpose is to connect local machine
with uploaded recordings, so they can later be associated with asciinema.org
account. This way we decouple uploading from account creation, allowing them to
happen in any order.

> A new install ID is generated on each machine and system user account you use
> asciinema on, so in order to keep all recordings under a single asciinema.org
> account you need to run `asciinema auth` on all of those machines.

> asciinema versions prior to 2.0 confusingly referred to install ID as "API
> token".

## Hosting the recordings on the web

As mentioned in the `Usage > rec` section above, if the `filename` argument to
`asciinema rec` is omitted then the recorded asciicast is uploaded to
[asciinema.org](https://asciinema.org). You can watch it there and share it via
secret URL.

If you prefer to host the recordings yourself, you can do so by either:

- recording to a file (`asciinema rec demo.cast`), and using [asciinema's
  standalone web
  player](https://github.com/asciinema/asciinema-player#self-hosting-quick-start)
  in your HTML page, or
- setting up your own
  [asciinema-server](https://github.com/asciinema/asciinema-server) instance,
  and [setting API URL
  accordingly](https://github.com/asciinema/asciinema-server/wiki/Installation-guide#using-asciinema-recorder-with-your-instance).

## Configuration file

You can configure asciinema by creating config file at
`$HOME/.config/asciinema/config`.

Configuration is split into sections (`[api]`, `[record]`, `[play]`). Here's a
list of all available options for each section:

```ini
[api]

; API server URL, default: https://asciinema.org
; If you run your own instance of asciinema-server then set its address here
; It can also be overriden by setting ASCIINEMA_API_URL environment variable
url = https://asciinema.example.com

[record]

; Command to record, default: $SHELL
command = /bin/bash -l

; Enable stdin (keyboard) recording, default: no
stdin = yes

; List of environment variables to capture, default: SHELL,TERM
env = SHELL,TERM,USER

; Limit recorded terminal inactivity to max n seconds, default: off
idle_time_limit = 2

; Answer "yes" to all interactive prompts, default: no
yes = true

; Be quiet, suppress all notices/warnings, default: no
quiet = true

; Define hotkey for pausing recording (suspending capture of output),
; default: C-\ (control + backslash)
pause_key = C-p

; Define hotkey prefix key - when defined other recording hotkeys must
; be preceeded by it, default: no prefix
prefix_key = C-a

[play]

; Playback speed (can be fractional), default: 1
speed = 2

; Limit replayed terminal inactivity to max n seconds, default: off
idle_time_limit = 1

; Define hotkey for pausing/resuming playback,
; default: space
pause_key = p

; Define hotkey for stepping through playback, a frame at a time,
; default: .
step_key = ]

[notifications]
; Desktop notifications are displayed on certain occasions, e.g. when
; pausing/resuming the capture of terminal with C-\ keyboard shortcut.

; Should desktop notifications be enabled, default: yes
enabled = no

; Custom notification command
; asciinema automatically detects available desktop notification system
; (notify-send on GNU/Linux, osacript/terminal-notifier on macOS). Custom
; command can be used if needed.
; When invoked, environment variable $TEXT contains notification text, while
; $ICON_PATH contains path to the asciinema logo image.
command = tmux display-message "$TEXT"
```

A very minimal config file could look like that:

```ini
[record]
idle_time_limit = 2
```

Config directory location can be changed by setting `$ASCIINEMA_CONFIG_HOME`
environment variable.

If `$XDG_CONFIG_HOME` is set on Linux then asciinema uses
`$XDG_CONFIG_HOME/asciinema` instead of `$HOME/.config/asciinema`.

> asciinema versions prior to 1.1 used `$HOME/.asciinema`. If you have it
> there you should `mv $HOME/.asciinema $HOME/.config/asciinema`.

## Contributing

If you want to contribute to this project check out
[Contributing](https://asciinema.org/contributing) page.

## Authors

Developed with passion by [Marcin Kulik](http://ku1ik.com) and great open
source [contributors](https://github.com/asciinema/asciinema/contributors).

## License

Copyright &copy; 2011–2021 Marcin Kulik.

All code is licensed under the GPL, v3 or later. See [LICENSE](./LICENSE) file
for details.<|MERGE_RESOLUTION|>--- conflicted
+++ resolved
@@ -192,19 +192,12 @@
 command (process) that is recorded can be specified with `-c` option (see
 below), and defaults to `$SHELL` which is what you want in most cases.
 
-<<<<<<< HEAD
 You can temporarily pause the capture of your terminal by pressing
 <kbd>Ctrl+\\</kbd>.  This is useful when you want to execute some commands during
 the recording session that should not be captured (e.g. pasting secrets). Resume
 by pressing <kbd>Ctrl+\\</kbd> again. When pausing desktop notification is
 displayed so you're sure the sensitive output won't be captured in the
 recording.
-=======
-You can temporarily pause recording of terminal by pressing <kbd>Ctrl+\</kbd>.
-This is useful when you want to execute some commands during the recording
-session that should not be captured (e.g. pasting secrets). Resume by pressing
-<kbd>Ctrl+\</kbd> again.
->>>>>>> 76303b29
 
 Recording finishes when you exit the shell (hit <kbd>Ctrl+D</kbd> or type
 `exit`). If the recorded process is not a shell then recording finishes when
